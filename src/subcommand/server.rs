--- conflicted
+++ resolved
@@ -57,11 +57,8 @@
 mod response;
 mod sat;
 mod types;
-<<<<<<< HEAD
+mod utils;
 mod wallet;
-=======
-mod utils;
->>>>>>> 7a379ace
 
 use self::api::*;
 use self::response::ApiResponse;
@@ -254,10 +251,10 @@
       response::ApiBRC20Transferable,
 
       // Wallet schemas
-      wallet::AvailableUnspentOutputs,
+      wallet::ApiAvailableUnspentOutputs,
 
       // Wallet responses schemas
-      response::WalletAvailableUnspentOutputs,
+      response::WalletApiAvailableUnspentOutputs,
 
       // Ord schemas
       ord::ApiInscription,
@@ -350,21 +347,20 @@
           get(brc20::brc20_block_events),
         )
         .route(
-<<<<<<< HEAD
+          "/sat/outpoint/:outpoint/info",
+          get(sat::sat_range_by_outpoint),
+        )
+        .route(
+          "/sat/outpoint/:outpoint/rarity",
+          get(sat::sat_range_with_rarity_by_outpoint),
+        )
+        .route(
           "/brc20/inscribe_transferable",
           post(brc20::inscribe_brc20_transferable),
         )
         .route(
           "/wallet/:address/available_unspent_outputs",
           get(wallet::available_unspent_outputs),
-=======
-          "/sat/outpoint/:outpoint/info",
-          get(sat::sat_range_by_outpoint),
-        )
-        .route(
-          "/sat/outpoint/:outpoint/rarity",
-          get(sat::sat_range_with_rarity_by_outpoint),
->>>>>>> 7a379ace
         );
 
       let api_router = Router::new().nest("/v1", api_v1_router);
